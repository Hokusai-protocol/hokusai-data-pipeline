<<<<<<< HEAD
# API Key Management Implementation Tasks

## 1. Database Schema and Setup
1. [ ] Create database migration for API keys table
   a. [ ] Define api_keys table schema with fields:
      - id (UUID primary key)
      - key_hash (varchar, indexed)
      - key_prefix (varchar for display)
      - user_id (foreign key)
      - name (varchar)
      - created_at (timestamp)
      - expires_at (timestamp, nullable)
      - last_used_at (timestamp, nullable)
      - is_active (boolean)
      - rate_limit_per_hour (integer)
      - allowed_ips (JSON array, nullable)
   b. [ ] Create api_key_usage table for analytics:
      - id (UUID primary key)
      - api_key_id (foreign key)
      - endpoint (varchar)
      - timestamp (timestamp)
      - response_time_ms (integer)
      - status_code (integer)
   c. [ ] Create indexes for performance
   d. [ ] Test migration up and down

## 2. Core Authentication Module
2. [ ] Implement API key generation service
   a. [ ] Create `src/auth/api_key_service.py`
   b. [ ] Implement secure key generation using `secrets` module
   c. [ ] Implement bcrypt hashing for key storage
   d. [ ] Create key prefix system (e.g., "hk_live_", "hk_test_")
   e. [ ] Add key metadata handling

## 3. Validation Middleware
3. [ ] Create API key validation middleware
   a. [ ] Create `src/middleware/auth.py`
   b. [ ] Extract API key from Authorization header or query param
   c. [ ] Implement key validation against database
   d. [ ] Add Redis caching for validated keys (5-minute TTL)
   e. [ ] Update last_used timestamp asynchronously
   f. [ ] Check expiration and active status

## 4. Rate Limiting Integration
4. [ ] Implement rate limiting per API key
   a. [ ] Create `src/middleware/rate_limiter.py`
   b. [ ] Integrate Redis for distributed rate tracking
   c. [ ] Implement sliding window rate limiting
   d. [ ] Return 429 responses with appropriate headers
   e. [ ] Add burst limit configuration

## 5. CLI Commands
5. [ ] Add auth commands to hokusai-ml-platform CLI
   a. [ ] Create `src/cli/auth.py` module
   b. [ ] Implement `hokusai auth create-key` command
   c. [ ] Implement `hokusai auth list-keys` command
   d. [ ] Implement `hokusai auth revoke-key` command
   e. [ ] Implement `hokusai auth rotate-key` command
   f. [ ] Add proper error handling and user feedback

## 6. REST API Endpoints
6. [ ] Implement API key management endpoints
   a. [ ] Create `src/api/auth.py` router
   b. [ ] POST /api/v1/auth/keys - Create new key
   c. [ ] GET /api/v1/auth/keys - List user's keys
   d. [ ] DELETE /api/v1/auth/keys/{key_id} - Revoke key
   e. [ ] POST /api/v1/auth/keys/{key_id}/rotate - Rotate key
   f. [ ] Add request/response validation with Pydantic

## 7. Usage Analytics (Dependent on Database Schema)
7. [ ] Implement usage tracking
   a. [ ] Create background task for async usage logging
   b. [ ] Track requests per key per time period
   c. [ ] Log endpoint usage patterns
   d. [ ] Calculate response time metrics
   e. [ ] Create usage summary endpoint

## 8. Security Hardening
8. [ ] Implement security measures
   a. [ ] Enforce HTTPS-only for API key endpoints
   b. [ ] Add IP allowlisting functionality
   c. [ ] Implement automated key expiration
   d. [ ] Create secure key transmission guidelines
   e. [ ] Add audit logging for all key operations

## 9. Testing (Dependent on all implementation tasks)
9. [ ] Write and implement tests
   a. [ ] Unit tests for key generation service
   b. [ ] Unit tests for validation middleware
   c. [ ] Integration tests for API endpoints
   d. [ ] Performance tests for key validation (<50ms)
   e. [ ] Security tests for key storage
   f. [ ] End-to-end tests for CLI commands

## 10. Documentation (Dependent on implementation)
10. [ ] Create comprehensive documentation
    a. [ ] Write API key authentication guide in `/documentation/getting-started/authentication.md`
    b. [ ] Document security best practices in `/documentation/security/api-keys.md`
    c. [ ] Create code examples (Python, JavaScript, curl) in `/documentation/examples/`
    d. [ ] Write troubleshooting guide in `/documentation/troubleshooting/api-keys.md`
    e. [ ] Create migration guide for existing users
    f. [ ] Update main README.md with authentication section
=======
# Implementation Tasks: MLflow Server Connection Error Fix

## 1. Fix Authentication Middleware
- [x] a. Locate the authentication middleware file (src/middleware/auth.py)
- [x] b. Add /mlflow/* to the list of excluded paths
- [x] c. Test that MLflow endpoints bypass authentication
- [x] d. Verify other endpoints still require authentication

## 2. Implement MLflow Proxy Router (Dependent on Task 1)
- [x] a. Create new file src/api/routes/mlflow_proxy.py
- [x] b. Implement reverse proxy logic to forward requests to MLflow server
- [x] c. Add header stripping for authentication tokens
- [x] d. Handle all HTTP methods (GET, POST, PUT, DELETE)
- [x] e. Preserve request body and query parameters

## 3. Update Main Application (Dependent on Task 2)
- [x] a. Import MLflow proxy router in src/api/main.py
- [x] b. Include the router with prefix="/mlflow"
- [x] c. Test that routes are correctly registered

## 4. Update SDK Configuration
- [x] a. Locate ExperimentManager class in hokusai-ml-platform package
- [x] b. Update default MLflow tracking URI to use registry.hokus.ai/mlflow
- [x] c. Add MLFLOW_TRACKING_URI environment variable support
- [x] d. Implement configuration validation
- [x] e. Add logging for configuration details

## 5. Add Local/Mock Mode (Dependent on Task 4)
- [x] a. Create MockExperimentManager class for local testing
- [x] b. Implement mock methods for all ExperimentManager operations
- [x] c. Add HOKUSAI_MOCK_MODE environment variable
- [x] d. Update ExperimentManager factory to return mock when enabled
- [x] e. Document mock mode limitations

## 6. Error Handling Improvements
- [x] a. Add try-catch blocks around MLflow API calls
- [x] b. Create custom exceptions for MLflow connection errors
- [x] c. Implement exponential backoff retry logic
- [x] d. Add detailed error messages with troubleshooting steps
- [x] e. Log all MLflow connection attempts and failures

## 7. Update Documentation
- [x] a. Update documentation/getting-started/mlflow-access.md with configuration guide
- [x] b. Add MLflow setup instructions to documentation/cli/model-registration.md
- [ ] c. Create troubleshooting section in documentation/troubleshooting/mlflow-errors.md
- [ ] d. Update API reference with MLflow proxy endpoints
- [ ] e. Add environment variable reference to documentation/reference/configuration.md

## 8. Write and Implement Tests
- [x] a. Write unit tests for authentication middleware exclusion
- [x] b. Create integration tests for MLflow proxy router
- [x] c. Test mock mode functionality
- [ ] d. Add end-to-end test for model registration flow
- [x] e. Create test script scripts/test_mlflow_connection.py
- [x] f. Add tests for error handling and retry logic

## 9. Testing and Verification (Dependent on all above tasks)
- [ ] a. Run all unit tests
- [ ] b. Run integration tests
- [ ] c. Test with actual MLflow server
- [ ] d. Test in mock mode without MLflow
- [ ] e. Verify documentation accuracy
- [ ] f. Test third-party SDK integration

## 10. Documentation Review
- [ ] a. Review all documentation changes for accuracy
- [ ] b. Ensure code examples work correctly
- [ ] c. Verify environment variable names are consistent
- [ ] d. Check that troubleshooting steps are clear

## 11. Deployment Preparation
- [ ] a. Update deployment configuration with new environment variables
- [ ] b. Document any infrastructure changes needed
- [ ] c. Create migration guide for existing users
- [ ] d. Prepare release notes
>>>>>>> 71fa9757
<|MERGE_RESOLUTION|>--- conflicted
+++ resolved
@@ -1,4 +1,3 @@
-<<<<<<< HEAD
 # API Key Management Implementation Tasks
 
 ## 1. Database Schema and Setup
@@ -101,7 +100,9 @@
     d. [ ] Write troubleshooting guide in `/documentation/troubleshooting/api-keys.md`
     e. [ ] Create migration guide for existing users
     f. [ ] Update main README.md with authentication section
-=======
+
+---
+
 # Implementation Tasks: MLflow Server Connection Error Fix
 
 ## 1. Fix Authentication Middleware
@@ -176,5 +177,4 @@
 - [ ] a. Update deployment configuration with new environment variables
 - [ ] b. Document any infrastructure changes needed
 - [ ] c. Create migration guide for existing users
-- [ ] d. Prepare release notes
->>>>>>> 71fa9757
+- [ ] d. Prepare release notes