"""Configuration settings for the API."""

import os
from functools import lru_cache

from pydantic_settings import BaseSettings


class Settings(BaseSettings):
    """API configuration settings."""

    # API Settings
    api_host: str = "0.0.0.0"
    api_port: int = 8001

    # Security
    secret_key: str = "your-secret-key-here"  # In production, use environment variable
    algorithm: str = "HS256"
    access_token_expire_minutes: int = 30

    # CORS
    cors_origins: list[str] = ["*"]  # In production, specify allowed origins

<<<<<<< HEAD
    # MLFlow  
    mlflow_tracking_uri: str = "http://10.0.1.173:5000"
=======
    # MLFlow
    mlflow_tracking_uri: str = "http://mlflow.hokusai-development.local:5000"
>>>>>>> d7363726

    # Database Configuration
    # Support both old (mlflow) and new (mlflow_db) database names for backward compatibility
    database_host: str = "hokusai-mlflow-development.cmqduyfpzmbr.us-east-1.rds.amazonaws.com"
    database_port: int = 5432
    database_user: str = "postgres"
    database_password: str = "postgres"
    database_name: str = "mlflow_db"  # Updated to match infrastructure
    database_fallback_name: str = "mlflow"  # Fallback for backward compatibility
    
    # Environment variable overrides for flexibility
    @property
    def effective_database_host(self) -> str:
        return os.getenv("DATABASE_HOST", self.database_host)
    
    @property
    def effective_database_port(self) -> int:
        return int(os.getenv("DATABASE_PORT", str(self.database_port)))
    
    @property
    def effective_database_user(self) -> str:
        return os.getenv("DATABASE_USER", self.database_user)
    
    @property
    def effective_database_password(self) -> str:
        return os.getenv("DATABASE_PASSWORD", self.database_password)
    
    @property
    def effective_database_name(self) -> str:
        return os.getenv("DATABASE_NAME", self.database_name)
    
    # Connection settings
    database_connect_timeout: int = 10  # Increased from 5 seconds
    database_max_retries: int = 3
    database_retry_delay: float = 1.0  # Base delay for exponential backoff
    
    # Legacy property for backward compatibility
    @property
    def postgres_uri(self) -> str:
        """Generate PostgreSQL connection URI with new database name using environment variables."""
        return f"postgresql://{self.effective_database_user}:{self.effective_database_password}@{self.effective_database_host}:{self.effective_database_port}/{self.effective_database_name}"
    
    @property
    def postgres_uri_fallback(self) -> str:
        """Generate fallback PostgreSQL connection URI with old database name."""
        return f"postgresql://{self.effective_database_user}:{self.effective_database_password}@{self.effective_database_host}:{self.effective_database_port}/{self.database_fallback_name}"

    # Redis (optional - not currently deployed)
    redis_host: str = "localhost"
    redis_port: int = 6379
    redis_enabled: bool = False  # Redis is optional and not deployed

    # Rate limiting
    rate_limit_requests: int = 100
    rate_limit_period: int = 60  # seconds
    
    # Authentication Service
    auth_service_url: str = "https://auth.hokus.ai"
    auth_service_timeout: float = 10.0  # Increased from 5 seconds
    auth_service_id: str = "platform"  # Service ID for API key validation
    
    # Health Check Configuration
    health_check_timeout: float = 10.0  # Increased from 5 seconds
    
    # Circuit Breaker Configuration
    mlflow_cb_failure_threshold: int = 3
    mlflow_cb_recovery_timeout: int = 30
    mlflow_cb_max_recovery_attempts: int = 3

    class Config:
        env_file = ".env"
        env_file_encoding = "utf-8"
        extra = "ignore"  # Ignore extra fields from .env


@lru_cache
def get_settings():
    """Get cached settings instance."""
    return Settings()<|MERGE_RESOLUTION|>--- conflicted
+++ resolved
@@ -21,13 +21,8 @@
     # CORS
     cors_origins: list[str] = ["*"]  # In production, specify allowed origins
 
-<<<<<<< HEAD
-    # MLFlow  
-    mlflow_tracking_uri: str = "http://10.0.1.173:5000"
-=======
     # MLFlow
     mlflow_tracking_uri: str = "http://mlflow.hokusai-development.local:5000"
->>>>>>> d7363726
 
     # Database Configuration
     # Support both old (mlflow) and new (mlflow_db) database names for backward compatibility
