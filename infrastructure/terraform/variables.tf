variable "aws_region" {
  description = "AWS region to deploy resources"
  type        = string
  default     = "us-east-1"
}

variable "environment" {
  description = "Environment name (e.g., production, staging, development)"
  type        = string
  validation {
    condition     = contains(["production", "staging", "development"], var.environment)
    error_message = "Environment must be production, staging, or development."
  }
}

variable "project_name" {
  description = "Name of the project"
  type        = string
  default     = "hokusai"
}

variable "vpc_cidr" {
  description = "CIDR block for VPC"
  type        = string
  default     = "10.0.0.0/16"
}

variable "private_subnet_cidrs" {
  description = "CIDR blocks for private subnets"
  type        = list(string)
  default     = ["10.0.1.0/24", "10.0.2.0/24", "10.0.3.0/24"]
}

variable "public_subnet_cidrs" {
  description = "CIDR blocks for public subnets"
  type        = list(string)
  default     = ["10.0.101.0/24", "10.0.102.0/24", "10.0.103.0/24"]
}

variable "database_password" {
  description = "Password for RDS PostgreSQL database"
  type        = string
  sensitive   = true
}

variable "api_secret_key" {
  description = "Secret key for API authentication"
  type        = string
  sensitive   = true
}

variable "db_instance_class" {
  description = "RDS instance class"
  type        = string
  default     = "db.t3.micro"
}

variable "api_image_tag" {
  description = "Docker image tag for API service"
  type        = string
  default     = "latest"
}

variable "mlflow_image_tag" {
  description = "Docker image tag for MLflow service"
  type        = string
  default     = "latest"
}

variable "api_cpu" {
  description = "CPU units for API service"
  type        = number
  default     = 256
}

variable "api_memory" {
  description = "Memory (MB) for API service"
  type        = number
  default     = 512
}

variable "mlflow_cpu" {
  description = "CPU units for MLflow service"
  type        = number
  default     = 512
}

variable "mlflow_memory" {
  description = "Memory (MB) for MLflow service"
  type        = number
  default     = 1024
}

variable "api_desired_count" {
  description = "Desired number of API service tasks"
  type        = number
  default     = 2
}

variable "mlflow_desired_count" {
  description = "Desired number of MLflow service tasks"
  type        = number
  default     = 1
}

variable "enable_deletion_protection" {
  description = "Enable deletion protection for critical resources"
  type        = bool
  default     = true
}

variable "certificate_arn" {
  description = "ARN of ACM certificate for HTTPS"
  type        = string
  default     = ""
}

variable "domain_name" {
  description = "Domain name for the application"
  type        = string
  default     = ""
}

variable "rate_limit_requests" {
  description = "Number of requests allowed per rate limit period"
  type        = number
  default     = 100
}

variable "rate_limit_period" {
  description = "Rate limit period in seconds"
  type        = number
  default     = 60
}

variable "allowed_ips" {
  description = "List of allowed IP addresses for API access (empty list allows all)"
  type        = list(string)
  default     = []
}

variable "admin_eth_addresses" {
  description = "List of Ethereum addresses with admin privileges"
  type        = list(string)
  default     = []
}

variable "tags" {
  description = "Additional tags to apply to resources"
  type        = map(string)
  default     = {}
}

<<<<<<< HEAD
variable "vpc_id" {
  description = "VPC ID for resources (leave empty to use default VPC)"
  type        = string
  default     = ""
}

variable "route53_zone_id" {
  description = "Route53 Hosted Zone ID for DNS records"
  type        = string
  default     = ""
=======
variable "auth_service_id" {
  description = "Service ID for API key validation (platform or ml-platform)"
  type        = string
  default     = "platform"
>>>>>>> f03330fd
}<|MERGE_RESOLUTION|>--- conflicted
+++ resolved
@@ -151,7 +151,6 @@
   default     = {}
 }
 
-<<<<<<< HEAD
 variable "vpc_id" {
   description = "VPC ID for resources (leave empty to use default VPC)"
   type        = string
@@ -162,10 +161,10 @@
   description = "Route53 Hosted Zone ID for DNS records"
   type        = string
   default     = ""
-=======
+}
+
 variable "auth_service_id" {
   description = "Service ID for API key validation (platform or ml-platform)"
   type        = string
   default     = "platform"
->>>>>>> f03330fd
 }