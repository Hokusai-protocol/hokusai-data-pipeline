--- conflicted
+++ resolved
@@ -161,13 +161,10 @@
   description = "Route53 Hosted Zone ID for DNS records"
   type        = string
   default     = ""
-<<<<<<< HEAD
-=======
 }
 
 variable "auth_service_id" {
   description = "Service ID for API key validation (platform or ml-platform)"
   type        = string
   default     = "platform"
->>>>>>> 74e9b375
 }