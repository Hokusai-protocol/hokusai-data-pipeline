<<<<<<< HEAD
# API Key Management System PRD

## Objectives

Implement a secure and scalable API key management system for the Hokusai data pipeline that enables users to authenticate and access platform services. The system must support key generation, validation, rotation, and revocation while maintaining security best practices.

## Personas

**Data Scientists**
- Need API keys to integrate Hokusai ML platform into their workflows
- Require simple key generation and management through CLI or web interface
- Want to manage multiple keys for different environments (dev, staging, prod)

**Platform Administrators**
- Need to monitor API key usage and enforce rate limits
- Require ability to revoke compromised keys immediately
- Want audit logs of all key operations

**Third-party Developers**
- Need programmatic access to Hokusai services via API keys
- Require clear documentation on key usage and permissions
- Want to rotate keys periodically for security

## Success Criteria

1. Users can generate, list, and revoke API keys through CLI and REST API
2. API keys are securely stored using encryption at rest
3. Key validation adds minimal latency (<50ms) to API requests
4. System supports key rotation without service interruption
5. Comprehensive audit logging of all key operations
6. Rate limiting and usage tracking per API key
7. Integration with existing authentication system

## Implementation Tasks

### Database Schema Design
Design and implement database tables for storing API keys, including:
- Key identifier, hashed key value, user association
- Creation/expiration timestamps, last used timestamp
- Permissions/scopes, rate limit configuration
- Status flags (active, revoked, expired)

### API Key Generation Service
Create service for generating cryptographically secure API keys:
- Generate 32-byte random keys using secure random generator
- Hash keys using bcrypt before storage
- Return unhashed key only once during creation
- Support optional expiration dates

### Key Validation Middleware
Implement middleware for validating API keys on incoming requests:
- Extract API key from Authorization header or query parameter
- Validate key against hashed values in database
- Cache validation results for performance
- Update last_used timestamp asynchronously
- Check expiration and revocation status

### CLI Commands Implementation
Add commands to hokusai-ml-platform CLI:
- `hokusai auth create-key` - Generate new API key
- `hokusai auth list-keys` - List user's API keys
- `hokusai auth revoke-key` - Revoke specific key
- `hokusai auth rotate-key` - Rotate existing key

### REST API Endpoints
Implement RESTful endpoints for key management:
- POST /api/v1/auth/keys - Create new API key
- GET /api/v1/auth/keys - List user's keys
- DELETE /api/v1/auth/keys/{key_id} - Revoke key
- POST /api/v1/auth/keys/{key_id}/rotate - Rotate key

### Rate Limiting Integration
Implement rate limiting per API key:
- Configure limits in database per key
- Use Redis for distributed rate limit tracking
- Return appropriate 429 responses when exceeded
- Allow configuration of burst limits

### Usage Analytics
Track and store API key usage metrics:
- Request count per key per time period
- Endpoint usage breakdown
- Response time metrics
- Error rates by key

### Security Hardening
Implement security best practices:
- Enforce HTTPS for all API key operations
- Implement key prefix for easy identification (e.g., "hk_live_")
- Add option for IP allowlisting per key
- Implement automated key expiration policies
- Secure key transmission guidelines

### Documentation
Create comprehensive documentation:
- API key authentication guide
- Security best practices
- Code examples in Python, JavaScript, and curl
- Troubleshooting common issues
- Migration guide for existing users

### Testing
Implement comprehensive test coverage:
- Unit tests for key generation and validation
- Integration tests for API endpoints
- Performance tests for validation middleware
- Security tests for key storage and transmission
=======
# Product Requirements Document: MLflow Server Connection Error Fix

## Objectives

The primary objective is to resolve the MLflow server connection error (HTTP 403 Forbidden) that prevents the Hokusai ML platform's ExperimentManager from connecting to the MLflow tracking server. This fix will enable third-party developers to successfully use the Hokusai SDK for model registration and experiment tracking.

## Personas

1. **Third-Party Developers**: External developers integrating Hokusai SDK into their ML projects who need reliable MLflow connectivity for experiment tracking and model registration.

2. **Data Scientists**: Users who need to track experiments, register models, and monitor performance metrics through the Hokusai platform.

3. **DevOps Engineers**: Team members responsible for deploying and maintaining the Hokusai infrastructure, including MLflow server configuration.

## Success Criteria

1. ExperimentManager successfully connects to MLflow server without authentication errors
2. All MLflow API endpoints are accessible through the platform
3. Local development mode works without requiring MLflow server connection
4. Clear documentation exists for MLflow configuration
5. Automated tests verify MLflow connectivity and error handling

## Tasks

### 1. Fix Authentication Middleware
- Modify the authentication middleware to exclude MLflow endpoints from API key authentication
- Ensure MLflow paths (/mlflow/*) bypass the standard authentication flow
- Maintain security for other API endpoints

### 2. Implement MLflow Proxy Router
- Create a reverse proxy to forward MLflow requests from registry.hokus.ai to the internal MLflow server
- Strip authentication headers before forwarding to MLflow
- Preserve all MLflow functionality (UI, API, SDK integration)

### 3. Update SDK Configuration
- Modify ExperimentManager to use the correct MLflow tracking URI
- Add environment variable support for MLflow configuration
- Implement fallback mechanism for local development

### 4. Add Local/Mock Mode
- Create a local mode that doesn't require MLflow server connection
- Implement mock tracking functionality for testing
- Allow developers to disable MLflow integration via configuration

### 5. Update Documentation
- Document MLflow configuration requirements
- Create setup guide for third-party developers
- Add troubleshooting section for common connection issues
- Update API reference with MLflow endpoints

### 6. Implement Comprehensive Tests
- Write unit tests for authentication middleware changes
- Create integration tests for MLflow connectivity
- Add test script for verifying MLflow server access
- Test both authenticated and unauthenticated paths

### 7. Error Handling Improvements
- Implement graceful error handling for MLflow connection failures
- Provide clear error messages with troubleshooting steps
- Add retry logic for transient connection issues
>>>>>>> 71fa9757
<|MERGE_RESOLUTION|>--- conflicted
+++ resolved
@@ -1,4 +1,3 @@
-<<<<<<< HEAD
 # API Key Management System PRD
 
 ## Objectives
@@ -106,7 +105,9 @@
 - Integration tests for API endpoints
 - Performance tests for validation middleware
 - Security tests for key storage and transmission
-=======
+
+---
+
 # Product Requirements Document: MLflow Server Connection Error Fix
 
 ## Objectives
@@ -129,7 +130,7 @@
 4. Clear documentation exists for MLflow configuration
 5. Automated tests verify MLflow connectivity and error handling
 
-## Tasks
+## Implementation Tasks
 
 ### 1. Fix Authentication Middleware
 - Modify the authentication middleware to exclude MLflow endpoints from API key authentication
@@ -166,5 +167,4 @@
 ### 7. Error Handling Improvements
 - Implement graceful error handling for MLflow connection failures
 - Provide clear error messages with troubleshooting steps
-- Add retry logic for transient connection issues
->>>>>>> 71fa9757
+- Add retry logic for transient connection issues